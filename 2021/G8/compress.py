--- conflicted
+++ resolved
@@ -44,49 +44,9 @@
     def pack(self, chunk_number, chunk):
         '''Builds a packed packet with a compressed chunk and a chunk_number.
 
-<<<<<<< HEAD
-        # Number of frames
-        frames = minimal.args.frames_per_chunk
-        # Number of frames if there was only one channel
-        total_frames = frames * self.NUMBER_OF_CHANNELS
-
-        # Reordered data, each channel is located in the
-        # first and second halves of the array respectively
-        r_chunk = np.empty(total_frames, dtype='int16')
-
-        end = False
-
-        if self.benchmark:
-
-            # What section of the sample do we need to get ?
-            index = self.chunk_index * frames
-            next_index = index+frames
-
-            # Have we reached the end of the sample ?
-            # if so, show the results
-            end = (next_index >= self.sampleframes)
-
-            frames_copied = self.sampleframes % frames if end else frames
-            chunk[0:frames_copied] = self.sampledata[index:next_index]
-            chunk[frames_copied:] = 0
-            self.chunk_index += 1
-          
-        chunk = chunk.flatten()
-
-        r_chunk[:frames] = chunk[::2]
-        r_chunk[frames:] = chunk[1::2]
-
-        # Let's compress the data!
-        c_chunk = zlib.compress(r_chunk, level=self.c_level)
-
-        # Save the current ratio if we are benchmarking
-        if self.benchmark:
-            self.average_c_ratio += len(c_chunk) / 2 / total_frames
-=======
         Parameters
         ----------
         chunk : numpy.ndarray
->>>>>>> e8d875cc
 
             A chunk of audio.
 
