#
# Intercom_minimal
# |
# +- Intercom_buffer
#
# Replaces the queue of intercom_minimal by a buffer of chunks that
# allows to extract the chunks from the buffer in the playing order,
# even if the chunks have arrived in a different order.
#
<<<<<<< HEAD
# Buffering implies to spend a buffering time (buffering chunks) that
# increases the delay (the time from when audio is captured by the
# sender and played by the receiver).
=======
# Buffering implies to spend a buffering time that increases the delay
# (the time from when a chunk is captured by the sender and played by
# the receiver). This time is necessary to hide the network
# jitter. However, the buffer size (and therefore, the buffering time)
# is configurable by the receiver.
>>>>>>> 37c80243
#

from intercom_minimal import Intercom_minimal

try:
    import numpy as np
except ModuleNotFoundError:
    print("Installing numpy with pip")
    import os
    os.system("pip3 install numpy --user")
    import numpy as np

import struct

if __debug__:
    import sys
    try:
        import psutil
    except ModuleNotFoundError:
        import os
        os.system("pip3 install psutil --user")
        import psutil

import time

class Intercom_buffer(Intercom_minimal):

    # Intercom_buffer transmits a chunk number of 16 bits with each
    # chunk of audio. Such number ranges betwen [0, 2**16-1].
    CHUNK_NUMBERS = 2**16

    # Buffer size in chunks. The receiver will wait for receiving at
    # least two chunks whose chunk numbers differs at least in
    # CHUNKS_TO_BUFFER.
    CHUNKS_TO_BUFFER = 8

    def init(self, args):

        # Parse arguments and initialize basic stuff.
        Intercom_minimal.init(self, args)
        self.chunks_to_buffer = args.chunks_to_buffer

#   +-------+-------+   +-------+
#   | chunk | chunk |...| chunk |
#   +-------+-------+   +-------+
#       0       1   CHUNKS_TO_BUFFER-1
#
# An arriving chunk with chunk_number C is stored at the position
# buffer[C % cells_in_buffer]. This procedure 
#

        

#        with a list of cells (one cell per chunk) in which the arriving chunk (with number) C is stored in the position C % cells_in_buffer. cells_in_buffer = CHUNKS_TO_BUFFER * 2 and therefore, at most only the half of the 
        
        # By definition, the buffer has CHUNKS_TO_BUFFER chunks when
        # it is full (and logically, the buffer is empty if there is
        # no chunks inside). However, in order to accommodate large
        # jitters, the buffer is built using a list of
        # 2*CHUNKS_TO_BUFFER empty chunks. Thus, in an ideal
        # situation, half of the list will contain chunks that has
        # been received but that has not been played, and the other
        # half will contain old chunks (that has been played
        # recently). Notice that the buffering time is the time that
        # is needed for fill in half of the buffer (not necessarily
        # starting at cell 0).

        # The buffer is implemented as an sliding window of size
        # CHUNKS_TO_BUFFER that moves circularly over
        # CHUNKS_TO_BUFFER*2 cells.
        self.cells_in_buffer = self.chunks_to_buffer * 2

        # The payload of the UDP packets is a structure with 2 fields:
        #
        #  payload {
        #    uint16 chunk_number;
        #    chunk; /* See Intercom_minimal */
        #  }
        #
        # See also:
        # [struct](https://docs.python.org/3/library/struct.html)
        self.packet_format = f"!H{self.samples_per_chunk}h"

        if __debug__:
            print(f"Intercom_buffer: chunks_to_buffer={self.chunks_to_buffer}")
        
        print("Intercom_buffer: buffering ... ")

    # Waits for a new chunk and insert it into the right position of the
    # buffer.
    def receive_and_buffer(self):

        # Receive a chunk. See Intercom_minimal for the structure of a
        # chunk.
        message = self.receive()

        # 
        chunk_number, *chunk = struct.unpack(self.packet_format, message)
        self._buffer[chunk_number % self.cells_in_buffer] = np.asarray(chunk).reshape(self.frames_per_chunk, self.number_of_channels)  # The structure of the chunk is lost during the transit
        return chunk_number

    # Now, attached to the chunk (as a header) we need to send the
    # recorded chunk number. Thus, the receiver will know where to
    # insert the chunk into the buffer.
    def send(self, indata):
        message = struct.pack(self.packet_format, self.recorded_chunk_number, *(indata.flatten()))
        self.recorded_chunk_number = (self.recorded_chunk_number + 1) % self.CHUNK_NUMBERS
        #self.sending_sock.sendto(message, (self.destination_address, self.destination_port))
        Intercom_minimal.send(self, message)

    # Gets the next available chunk from the buffer and send it to the
    # sound device. The played chunks are zeroed in the buffer.
    def play(self, outdata):
        chunk = self._buffer[self.played_chunk_number % self.cells_in_buffer]
        self._buffer[self.played_chunk_number % self.cells_in_buffer] = self.generate_zero_chunk()
        self.played_chunk_number = (self.played_chunk_number + 1) % self.cells_in_buffer
        outdata[:] = chunk

    # Almost identical to the parent's one.
    def record_send_and_play(self, indata, outdata, frames, time, status):
        # The recording is performed by sounddevice, which call this
        # method for each recorded chunk.
        self.send(indata)
        self.play(outdata)

    # Runs the intercom and implements the buffer's logic.
    def run(self):
        import sounddevice as sd
        import numpy as np
        import struct
        if __debug__:
            import sys
            import time
            from multiprocessing import Process
        print("intercom_buffer: ¯\_(ツ)_/¯ Press <CTRL> + <c> to quit ¯\_(ツ)_/¯")
        self._buffer = [None] * self.cells_in_buffer
        for i in range(self.cells_in_buffer):
            self._buffer[i] = self.generate_zero_chunk()
        self.recorded_chunk_number = 0
        self.played_chunk_number = 0
        p = Process(target=self.feedback)
        p.start()
        with sd.Stream(samplerate=self.frames_per_second, blocksize=self.frames_per_chunk, dtype=self.sample_type, channels=self.number_of_channels, callback=self.record_send_and_play):
            first_received_chunk_number = self.receive_and_buffer()
            self.played_chunk_number = (first_received_chunk_number - self.chunks_to_buffer) % self.cells_in_buffer
            while True:
                self.receive_and_buffer()

    def feedback(self):
        while True:
            self.feedback_message()
            time.sleep(1)

    def add_args(self):
        parser = Intercom_minimal.add_args(self)
        parser.add_argument("-b", "--chunks_to_buffer",
                            help="Number of chunks to buffer",
                            type=int, default=Intercom_buffer.CHUNKS_TO_BUFFER)
        return parser

if __name__ == "__main__":
    intercom = Intercom_buffer()
    parser = intercom.add_args()
    args = parser.parse_args()
    intercom.init(args)
    intercom.run()<|MERGE_RESOLUTION|>--- conflicted
+++ resolved
@@ -7,17 +7,11 @@
 # allows to extract the chunks from the buffer in the playing order,
 # even if the chunks have arrived in a different order.
 #
-<<<<<<< HEAD
 # Buffering implies to spend a buffering time (buffering chunks) that
 # increases the delay (the time from when audio is captured by the
-# sender and played by the receiver).
-=======
-# Buffering implies to spend a buffering time that increases the delay
-# (the time from when a chunk is captured by the sender and played by
-# the receiver). This time is necessary to hide the network
-# jitter. However, the buffer size (and therefore, the buffering time)
-# is configurable by the receiver.
->>>>>>> 37c80243
+# sender and played by the receiver). This time is necessary to hide
+# the network jitter. However, the buffer size (and therefore, the
+# buffering time) is configurable by the receiver.
 #
 
 from intercom_minimal import Intercom_minimal
@@ -86,8 +80,10 @@
         # starting at cell 0).
 
         # The buffer is implemented as an sliding window of size
-        # CHUNKS_TO_BUFFER that moves circularly over
-        # CHUNKS_TO_BUFFER*2 cells.
+        # CHUNKS_TO_BUFFER that moves ciclically over
+        # CHUNKS_TO_BUFFER*2 cells. Thus, in an ideal scenario, half
+        # of the cells of the buffer will contain unplayed chunks and
+        # the other half, already played chunks.
         self.cells_in_buffer = self.chunks_to_buffer * 2
 
         # The payload of the UDP packets is a structure with 2 fields:
@@ -97,8 +93,8 @@
         #    chunk; /* See Intercom_minimal */
         #  }
         #
-        # See also:
-        # [struct](https://docs.python.org/3/library/struct.html)
+        # See:
+        # https://docs.python.org/3/library/struct.html#format-characters)
         self.packet_format = f"!H{self.samples_per_chunk}h"
 
         if __debug__:
@@ -110,13 +106,25 @@
     # buffer.
     def receive_and_buffer(self):
 
-        # Receive a chunk. See Intercom_minimal for the structure of a
+        # Receives a chunk. See Intercom_minimal for the structure of a
         # chunk.
         message = self.receive()
 
-        # 
+        # Gives structure to the payload. See:
+        # https://docs.python.org/3/library/struct.html#struct.unpack
         chunk_number, *chunk = struct.unpack(self.packet_format, message)
-        self._buffer[chunk_number % self.cells_in_buffer] = np.asarray(chunk).reshape(self.frames_per_chunk, self.number_of_channels)  # The structure of the chunk is lost during the transit
+
+        # Converts the chunk (that at this moment is a bytes object)
+        # into a NumPy array. See:
+        # https://numpy.org/doc/stable/reference/generated/numpy.asarray.html
+        chunk = np.asarray(chunk)
+
+        # Change the structure of the chunk. See Intercom_minimal.
+        chunk = chunk.reshape(self.frames_per_chunk, self.number_of_channels)
+
+        # Inserts the chunk in the buffer.
+        self._buffer[chunk_number % self.cells_in_buffer] = chunk
+        #self._buffer[chunk_number % self.cells_in_buffer] = np.asarray(chunk).reshape(self.frames_per_chunk, self.number_of_channels)  # The structure of the chunk is lost during the transit
         return chunk_number
 
     # Now, attached to the chunk (as a header) we need to send the
